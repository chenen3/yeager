package cert

import (
	"crypto/ecdsa"
	"crypto/elliptic"
	"crypto/rand"
	"crypto/tls"
	"crypto/x509"
	"crypto/x509/pkix"
	"encoding/pem"
	"errors"
	"fmt"
	"math/big"
	"net"
	"strings"
	"time"
)

// Cert certificate and key in PEM format
type Cert struct {
	RootCert   []byte
	RootKey    []byte
	ServerCert []byte
	ServerKey  []byte
	ClientCert []byte
	ClientKey  []byte
}

// Generate generate TLS certificates for mutual authentication
func Generate(host string) (*Cert, error) {
	rootCert, rootKey, err := createRootCA()
	if err != nil {
		return nil, err
	}

	serverCert, serverKey, err := createCertificate(host, rootCert, rootKey)
	if err != nil {
		return nil, err
	}

	clientCert, clientKey, err := createCertificate(host, rootCert, rootKey)
	if err != nil {
		return nil, err
	}

	return &Cert{
		RootCert:   rootCert,
		RootKey:    rootKey,
		ServerCert: serverCert,
		ServerKey:  serverKey,
		ClientCert: clientCert,
		ClientKey:  clientKey,
	}, nil
}

func createRootCA() (certPEM, keyPEM []byte, err error) {
	serialNumberLimit := new(big.Int).Lsh(big.NewInt(1), 128)
	serialNumber, err := rand.Int(rand.Reader, serialNumberLimit)
	if err != nil {
		return nil, nil, fmt.Errorf("failed to generate serial number: %s", err)
	}
	rootKey, err := ecdsa.GenerateKey(elliptic.P256(), rand.Reader)
	if err != nil {
		return nil, nil, err
	}

	rootTemplate := x509.Certificate{
		SerialNumber: serialNumber,
		Subject: pkix.Name{
			Organization: []string{"Acme Co"},
			CommonName:   "Root CA",
		},
		NotBefore:             time.Now(),
		NotAfter:              time.Now().AddDate(1, 0, 0),
		KeyUsage:              x509.KeyUsageCertSign,
		ExtKeyUsage:           []x509.ExtKeyUsage{x509.ExtKeyUsageServerAuth, x509.ExtKeyUsageClientAuth},
		BasicConstraintsValid: true,
		IsCA:                  true,
	}
	certDER, err := x509.CreateCertificate(rand.Reader, &rootTemplate, &rootTemplate, &rootKey.PublicKey, rootKey)
	if err != nil {
		return nil, nil, err
	}

	b, err := x509.MarshalECPrivateKey(rootKey)
	if err != nil {
		return nil, nil, fmt.Errorf("unable to marshal ECDSA private key: %s", err)
	}
	keyPEM = pem.EncodeToMemory(&pem.Block{Type: "EC PRIVATE KEY", Bytes: b})
	certPEM = pem.EncodeToMemory(&pem.Block{Type: "CERTIFICATE", Bytes: certDER})
	return certPEM, keyPEM, nil
}

func createCertificate(host string, rootCertPEM, rootKeyPEM []byte) (certPEM, keyPEM []byte, err error) {
	cb, _ := pem.Decode(rootCertPEM)
	rootCert, err := x509.ParseCertificate(cb.Bytes)
	if err != nil {
		return nil, nil, err
	}
	kb, _ := pem.Decode(rootKeyPEM)
	rootKey, err := x509.ParseECPrivateKey(kb.Bytes)
	if err != nil {
		return nil, nil, err
	}

	key, err := ecdsa.GenerateKey(elliptic.P256(), rand.Reader)
	if err != nil {
		return nil, nil, err
	}

	serialNumberLimit := new(big.Int).Lsh(big.NewInt(1), 128)
	serialNumber, err := rand.Int(rand.Reader, serialNumberLimit)
	if err != nil {
		return nil, nil, fmt.Errorf("failed to generate serial number: %s", err)
	}
	template := x509.Certificate{
		SerialNumber: serialNumber,
		Subject: pkix.Name{
			Organization: []string{"Acme Co"},
		},
		NotBefore:             time.Now(),
		NotAfter:              time.Now().AddDate(1, 0, 0),
		KeyUsage:              x509.KeyUsageDigitalSignature,
		ExtKeyUsage:           []x509.ExtKeyUsage{x509.ExtKeyUsageServerAuth, x509.ExtKeyUsageClientAuth},
		BasicConstraintsValid: true,
		IsCA:                  false,
	}

	hosts := strings.Split(host, ",")
	if len(hosts) == 0 {
		return nil, nil, errors.New("invalid host: " + host)
	}
	for _, h := range hosts {
		if ip := net.ParseIP(h); ip != nil {
			template.IPAddresses = append(template.IPAddresses, ip)
		} else {
			template.DNSNames = append(template.DNSNames, h)
		}
	}

	certDER, err := x509.CreateCertificate(rand.Reader, &template, rootCert, &key.PublicKey, rootKey)
	if err != nil {
		return nil, nil, err
	}

	b, err := x509.MarshalECPrivateKey(key)
	if err != nil {
		return nil, nil, fmt.Errorf("unable to marshal ECDSA private key: %s", err)
	}
	keyPEM = pem.EncodeToMemory(&pem.Block{Type: "EC PRIVATE KEY", Bytes: b})
	certPEM = pem.EncodeToMemory(&pem.Block{Type: "CERTIFICATE", Bytes: certDER})
	return certPEM, keyPEM, nil
}

// MakeServerTLSConfig make server-side TLS config for mutual authentication
func MakeServerTLSConfig(caPEM, certPEM, keyPEM []byte) (*tls.Config, error) {
	pool := x509.NewCertPool()
	ok := pool.AppendCertsFromPEM(caPEM)
	if !ok {
		return nil, errors.New("failed to parse root cert pem")
	}

	cert, err := tls.X509KeyPair(certPEM, keyPEM)
	if err != nil {
		return nil, errors.New("parse cert pem: " + err.Error())
	}

	conf := &tls.Config{
		MinVersion:   tls.VersionTLS13,
		Certificates: []tls.Certificate{cert},
		ClientCAs:    pool,
		ClientAuth:   tls.RequireAndVerifyClientCert,
	}
	return conf, nil
}

// MakeClientTLSConfig make client-side TLS config for mutual authentication
func MakeClientTLSConfig(caPEM, certPEM, keyPEM []byte) (*tls.Config, error) {
<<<<<<< HEAD
	tlsConf := &tls.Config{
		MinVersion:         tls.VersionTLS13,
		ClientSessionCache: tls.NewLRUClientSessionCache(64),
=======
	pool := x509.NewCertPool()
	if ok := pool.AppendCertsFromPEM(caPEM); !ok {
		return nil, errors.New("parse root certificate")
>>>>>>> 056e554d
	}

	cert, err := tls.X509KeyPair(certPEM, keyPEM)
	if err != nil {
		return nil, err
	}

	conf := &tls.Config{
		ClientSessionCache: tls.NewLRUClientSessionCache(64),
		Certificates:       []tls.Certificate{cert},
		RootCAs:            pool,
	}
	return conf, nil
}<|MERGE_RESOLUTION|>--- conflicted
+++ resolved
@@ -176,15 +176,9 @@
 
 // MakeClientTLSConfig make client-side TLS config for mutual authentication
 func MakeClientTLSConfig(caPEM, certPEM, keyPEM []byte) (*tls.Config, error) {
-<<<<<<< HEAD
-	tlsConf := &tls.Config{
-		MinVersion:         tls.VersionTLS13,
-		ClientSessionCache: tls.NewLRUClientSessionCache(64),
-=======
 	pool := x509.NewCertPool()
 	if ok := pool.AppendCertsFromPEM(caPEM); !ok {
 		return nil, errors.New("parse root certificate")
->>>>>>> 056e554d
 	}
 
 	cert, err := tls.X509KeyPair(certPEM, keyPEM)
@@ -193,6 +187,7 @@
 	}
 
 	conf := &tls.Config{
+		MinVersion:         tls.VersionTLS13,
 		ClientSessionCache: tls.NewLRUClientSessionCache(64),
 		Certificates:       []tls.Certificate{cert},
 		RootCAs:            pool,
